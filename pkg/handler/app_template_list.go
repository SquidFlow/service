--- conflicted
+++ resolved
@@ -62,15 +62,9 @@
 	})
 }
 
-<<<<<<< HEAD
-	appTempList := apptempv1alpha1.ApplicationTemplateList{}
-
-	err = k8sClient.List(context.Background(), &appTempList, &client.ListOptions{})
-=======
 // RunApplicationTemplateList retrieves the application templates from the gitops repository
 func RunApplicationTemplateList(ctx context.Context, opts *AppTemplateListOptions) ([]ApplicationTemplate, error) {
 	_, repofs, err := prepareRepo(ctx, opts.CloneOpts, "")
->>>>>>> 649aff16
 	if err != nil {
 		return nil, err
 	}
